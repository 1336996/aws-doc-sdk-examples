// snippet-comment:[These are tags for the AWS doc team's sample catalog. Do not remove.]
// snippet-comment:[This goes in the lib dir.]
// snippet-comment:[This is a full sample when you include HelloCdk.ts, which goes in the bin dir.]
// snippet-sourceauthor:[Doug-AWS]
// snippet-sourcedescription:[HelloCdk-stack.ts creates a stack with an SQS queue, SNS topic, subscribes the queue to the topic, and sets a CloudWatch metric and alarm on the SQS queue.]
// snippet-keyword:[CDK V0.24.1]
// snippet-keyword:[sqs.Queue function]
// snippet-keyword:[sns.Topic function]
// snippet-keyword:[Topic.subscribeQueue function]
// snippet-keyword:[CloudWatch.Metric function]
// snippet-keyword:[CloudWatch.Alarm function]
// snippet-keyword:[TypeScript]
// snippet-service:[cdk]
// snippet-keyword:[Code Sample]
// snippet-sourcetype:[full-example]
// snippet-sourcedate:[2019-2-13]
// Copyright 2010-2019 Amazon.com, Inc. or its affiliates. All Rights Reserved.
//
// This file is licensed under the Apache License, Version 2.0 (the "License").
// You may not use this file except in compliance with the License. A copy of the
// License is located at
//
// http://aws.amazon.com/apache2.0/
//
// This file is distributed on an "AS IS" BASIS, WITHOUT WARRANTIES OR CONDITIONS
// OF ANY KIND, either express or implied. See the License for the specific
// language governing permissions and limitations under the License.
// snippet-start:[cdk.typescript.HelloCdk-stack]
import cdk = require('@aws-cdk/cdk');
import cloudwatch = require('@aws-cdk/aws-cloudwatch');
import sns = require('@aws-cdk/aws-sns');
import sqs = require('@aws-cdk/aws-sqs');

export class HelloCdkStack extends cdk.Stack {
    constructor(scope: cdk.App, id: string, props?: cdk.StackProps) {
        super(scope, id, props);

        const queue = new sqs.Queue(this, 'HelloCdkQueue', {
            visibilityTimeoutSec: 300
        });

        const topic = new sns.Topic(this, 'HelloCdkTopic');

        topic.subscribeQueue(queue);

<<<<<<< HEAD
// snippet-start:[cdk.typescript.HelloCdk-stack_metric]
=======
// snippet-start:[cdk.typescript.HelloCdk-stack_add_metric_and_alarm]
>>>>>>> c71a033b
        // Add a metric to keep track of the number of messages available for retrieval from the queue
        // See https://docs.aws.amazon.com/AWSSimpleQueueService/latest/SQSDeveloperGuide/sqs-available-cloudwatch-metrics.html
        // for a list of available metrics for SQS
        const metric = new cloudwatch.Metric({
            namespace: 'AWS/SQS',
            metricName: 'ApproximateNumberOfMessagesVisible',
            dimensions: { QueueName: queue.queueName }  // WAS: getAtt('QueueName')
          });
<<<<<<< HEAD
// snippet-end:[cdk.typescript.HelloCdk-stack_metric]          

// snippet-start:[cdk.typescript.HelloCdk-stack_alarm]
=======
          
>>>>>>> c71a033b
          // Raise an alarm if we have more than 100 messages available for retrieval 
          // in two of the last three seconds
          new cloudwatch.Alarm(this, 'Alarm', {
            metric,
            threshold: 100,
            evaluationPeriods: 3,
            datapointsToAlarm: 2,
          });
<<<<<<< HEAD
// snippet-end:[cdk.typescript.HelloCdk-stack_alarm]          
=======
// snippet-end:[cdk.typescript.HelloCdk-stack_add_metric_and_alarm]          
>>>>>>> c71a033b
    }
}
// snippet-end:[cdk.typescript.HelloCdk-stack]
<|MERGE_RESOLUTION|>--- conflicted
+++ resolved
@@ -43,11 +43,7 @@
 
         topic.subscribeQueue(queue);
 
-<<<<<<< HEAD
 // snippet-start:[cdk.typescript.HelloCdk-stack_metric]
-=======
-// snippet-start:[cdk.typescript.HelloCdk-stack_add_metric_and_alarm]
->>>>>>> c71a033b
         // Add a metric to keep track of the number of messages available for retrieval from the queue
         // See https://docs.aws.amazon.com/AWSSimpleQueueService/latest/SQSDeveloperGuide/sqs-available-cloudwatch-metrics.html
         // for a list of available metrics for SQS
@@ -56,13 +52,10 @@
             metricName: 'ApproximateNumberOfMessagesVisible',
             dimensions: { QueueName: queue.queueName }  // WAS: getAtt('QueueName')
           });
-<<<<<<< HEAD
 // snippet-end:[cdk.typescript.HelloCdk-stack_metric]          
 
 // snippet-start:[cdk.typescript.HelloCdk-stack_alarm]
-=======
-          
->>>>>>> c71a033b
+
           // Raise an alarm if we have more than 100 messages available for retrieval 
           // in two of the last three seconds
           new cloudwatch.Alarm(this, 'Alarm', {
@@ -71,11 +64,7 @@
             evaluationPeriods: 3,
             datapointsToAlarm: 2,
           });
-<<<<<<< HEAD
 // snippet-end:[cdk.typescript.HelloCdk-stack_alarm]          
-=======
-// snippet-end:[cdk.typescript.HelloCdk-stack_add_metric_and_alarm]          
->>>>>>> c71a033b
     }
 }
-// snippet-end:[cdk.typescript.HelloCdk-stack]
+// snippet-end:[cdk.typescript.HelloCdk-stack]