# Amazon Kinesis Data Firehose Java code examples

This README discusses how to run and test the Java code examples for Amazon Kinesis Data Firehose.

## Running the Amazon Kinesis Data Firehose Java files

**IMPORTANT**

The Java examples perform AWS operations for the account and AWS Region for which you've specified credentials, and you may incur AWS service charges by running them. See the [AWS Pricing page](https://aws.amazon.com/pricing/) for details about the charges you can expect for a given service and operation.

Some of these examples perform *destructive* operations on AWS resources, such as deleting a delivery stream by running the **DeleteStream** example. **Be very careful** when running an operation that deletes or modifies AWS resources in your account. It's best to create separate test-only resources when experimenting with these examples.

To run these examples, you'll need the AWS SDK for Java libraries in your **CLASSPATH**.

	export CLASSPATH=target/sdk-examples-1.0.jar:/path/to/aws-java-sdk/<jar-file-name>.jar

Here **/path/to/aws-java-sdk/<jar-file-name>.jar** is the path to where you extracted or built the AWS SDK for Java JAR file.

For systems with Bash support, once you set the **CLASSPATH**, you can run a particular example as follows.

	java com.example.firehose.ListDeliveryStreams


 ## Testing the Kinesis Data Firehose Java files

You can test the Java code examples for Kinesis Data Firehose by running a test file named **AmazonFirehoseServiceIntegrationTest**. This file uses JUnit 5 to run the JUnit tests and is located in the **src/test/java** folder. For more information, see [https://junit.org/junit5/](https://junit.org/junit5/).

You can run the JUnit tests from a Java IDE, such as IntelliJ, or from the command line by using Maven. As each test runs, you can view messages that inform you if the various tests succeed or fail. For example, the following message informs you that Test 3 passed.

	Test 3 passed

**WARNING**: _Running these JUnit tests manipulates real Amazon resources and may incur charges on your account._

 ### Properties file
Before running the Kinesis Data Firehose JUnit tests, you must define values in the **config.properties** file located in the **resources** folder. This file contains values that are required to run the JUnit tests. For example, you define a delivery stream name used in the tests. If you do not define all values, the JUnit tests fail.

Define these values to successfully run the JUnit tests:

<<<<<<< HEAD
- **bucketARN** - The Amazon Resource Name (ARN) of a bucket where delivery streams are written.   
- **roleARN** - The ARN of an IAM role that has permissions that Kinesis Data Firehose needs.
- **newStream** - The name of a delivery stream to create.
- **existingStream** - An existing delivery stream.
=======
- **bucketARN** - The Amazon Resource Name (ARN) of a bucket where data streams are written.   
- **roleARN** - An Amazon Resource Name (ARN) of an iAM Role that has permissions that Kinesis Data Firehose needs .
- **newStream** - The name of a data stream to create.
- **existingStream** - An existing data stream.
>>>>>>> 50c4d2e5
- **textValue** - Text to use as a record for the **PutRecord** test.

### Command line
To run the JUnit tests from the command line, you can use the following command.

		mvn test

You will see output from the JUnit tests, as shown here.

	[INFO] -------------------------------------------------------
	[INFO]  T E S T S
	[INFO] -------------------------------------------------------
	[INFO] Running AmazonFirehoseServiceIntegrationTest
	Test 1 passed
	Test 2 passed
	...
	Done!
	[INFO] Results:
	[INFO]
	[INFO] Tests run: 7, Failures: 0, Errors: 0, Skipped: 0
	[INFO]
	INFO] --------------------------------------------
	[INFO] BUILD SUCCESS
	[INFO]--------------------------------------------
	[INFO] Total time:  12.003 s
	[INFO] Finished at: 2020-02-10T14:25:08-05:00
	[INFO] --------------------------------------------

### Unsuccessful tests

If you do not define the correct values in the properties file, your JUnit tests are not successful. You will see an error message such as the following. You need to double-check the values that you set in the properties file and run the tests again.

	[INFO]
	[INFO] --------------------------------------
	[INFO] BUILD FAILURE
	[INFO] --------------------------------------
	[INFO] Total time:  19.038 s
	[INFO] Finished at: 2020-02-10T14:41:51-05:00
	[INFO] ---------------------------------------
	[ERROR] Failed to execute goal org.apache.maven.plugins:maven-surefire-plugin:2.22.1:test (default-test) on project S3J2Project:  There are test failures.
	[ERROR];<|MERGE_RESOLUTION|>--- conflicted
+++ resolved
@@ -36,17 +36,10 @@
 
 Define these values to successfully run the JUnit tests:
 
-<<<<<<< HEAD
-- **bucketARN** - The Amazon Resource Name (ARN) of a bucket where delivery streams are written.   
-- **roleARN** - The ARN of an IAM role that has permissions that Kinesis Data Firehose needs.
-- **newStream** - The name of a delivery stream to create.
-- **existingStream** - An existing delivery stream.
-=======
 - **bucketARN** - The Amazon Resource Name (ARN) of a bucket where data streams are written.   
 - **roleARN** - An Amazon Resource Name (ARN) of an iAM Role that has permissions that Kinesis Data Firehose needs .
 - **newStream** - The name of a data stream to create.
 - **existingStream** - An existing data stream.
->>>>>>> 50c4d2e5
 - **textValue** - Text to use as a record for the **PutRecord** test.
 
 ### Command line
