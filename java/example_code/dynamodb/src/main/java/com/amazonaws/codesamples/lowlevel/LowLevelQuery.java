// snippet-sourcedescription:[LowLevelQuery.java demonstrates how to ]
// snippet-service:[dynamodb]
// snippet-keyword:[Java]
// snippet-keyword:[Amazon DynamoDB]
// snippet-keyword:[Code Sample]
// snippet-keyword:[ ]
// snippet-sourcetype:[full-example]
// snippet-sourcedate:[ ]
// snippet-sourceauthor:[AWS]
<<<<<<< HEAD
// snippet-start:[dynamodb.java.codeexample.LowLevelQuery] 
=======
// snippet-start:[dynamodb.Java.CodeExample.LowLevelQuery] 

>>>>>>> a604417e
/**
 * Copyright 2010-2019 Amazon.com, Inc. or its affiliates. All Rights Reserved.
 *
 * This file is licensed under the Apache License, Version 2.0 (the "License").
 * You may not use this file except in compliance with the License. A copy of
 * the License is located at
 *
 * http://aws.amazon.com/apache2.0/
 *
 * This file is distributed on an "AS IS" BASIS, WITHOUT WARRANTIES OR
 * CONDITIONS OF ANY KIND, either express or implied. See the License for the
 * specific language governing permissions and limitations under the License.
*/
<<<<<<< HEAD


package com.amazonaws.codesamples.lowlevel;

import java.text.SimpleDateFormat;
import java.util.Date;
import java.util.HashMap;
import java.util.Map;

import com.amazonaws.auth.profile.ProfileCredentialsProvider;
import com.amazonaws.services.dynamodbv2.AmazonDynamoDBClient;
import com.amazonaws.services.dynamodbv2.model.AttributeValue;
import com.amazonaws.services.dynamodbv2.model.ComparisonOperator;
import com.amazonaws.services.dynamodbv2.model.Condition;
import com.amazonaws.services.dynamodbv2.model.QueryRequest;
import com.amazonaws.services.dynamodbv2.model.QueryResult;

public class LowLevelQuery {

    static AmazonDynamoDBClient client = new AmazonDynamoDBClient(new ProfileCredentialsProvider());
    static String tableName = "Reply";

    public static void main(String[] args) throws Exception {

        String forumName = "Amazon DynamoDB";
        String threadSubject = "DynamoDB Thread 1";

        findRepliesForAThread(forumName, threadSubject);
        findRepliesForAThreadSpecifyOptionalLimit(forumName, threadSubject);
        findRepliesInLast15DaysWithConfig(forumName, threadSubject);
        findRepliesPostedWithinTimePeriod(forumName, threadSubject);
        findRepliesUsingAFilterExpression(forumName, threadSubject);
    }

    private static void findRepliesForAThread(String forumName, String threadSubject) {

        String replyId = forumName + "#" + threadSubject;

        Condition partitionKeyCondition = new Condition().withComparisonOperator(ComparisonOperator.EQ)
            .withAttributeValueList(new AttributeValue().withS(replyId));

        Map<String, Condition> keyConditions = new HashMap<String, Condition>();
        keyConditions.put("Id", partitionKeyCondition);

        QueryRequest queryRequest = new QueryRequest().withTableName(tableName).withKeyConditions(keyConditions);

        QueryResult result = client.query(queryRequest);
        for (Map<String, AttributeValue> item : result.getItems()) {
            printItem(item);
        }
    }

    private static void findRepliesForAThreadSpecifyOptionalLimit(String forumName, String threadSubject) {

        Map<String, AttributeValue> lastEvaluatedKey = null;
        do {
            QueryRequest queryRequest = new QueryRequest().withTableName(tableName)
                .withKeyConditions(makeReplyKeyConditions(forumName, threadSubject)).withLimit(1)
                .withExclusiveStartKey(lastEvaluatedKey);

            QueryResult result = client.query(queryRequest);
            for (Map<String, AttributeValue> item : result.getItems()) {
                printItem(item);
            }
            lastEvaluatedKey = result.getLastEvaluatedKey();
        } while (lastEvaluatedKey != null);
    }

    private static void findRepliesInLast15DaysWithConfig(String forumName, String threadSubject) {

        long twoWeeksAgoMilli = (new Date()).getTime() - (15L * 24L * 60L * 60L * 1000L);
        Date twoWeeksAgo = new Date();
        twoWeeksAgo.setTime(twoWeeksAgoMilli);
        SimpleDateFormat df = new SimpleDateFormat("yyyy-MM-dd'T'HH:mm:ss.SSS'Z'");
        String twoWeeksAgoStr = df.format(twoWeeksAgo);

        Condition sortKeyCondition = new Condition().withComparisonOperator(ComparisonOperator.GT.toString())
            .withAttributeValueList(new AttributeValue().withS(twoWeeksAgoStr));

        Map<String, Condition> keyConditions = makeReplyKeyConditions(forumName, threadSubject);
        keyConditions.put("ReplyDateTime", sortKeyCondition);

        QueryRequest queryRequest = new QueryRequest().withTableName(tableName).withKeyConditions(keyConditions)
            .withProjectionExpression("Message, ReplyDateTime, PostedBy");

        QueryResult result = client.query(queryRequest);
        for (Map<String, AttributeValue> item : result.getItems()) {
            printItem(item);
        }

    }

    private static void findRepliesPostedWithinTimePeriod(String forumName, String threadSubject) {

        long startDateMilli = (new Date()).getTime() - (15L * 24L * 60L * 60L * 1000L);
        long endDateMilli = (new Date()).getTime() - (5L * 24L * 60L * 60L * 1000L);
        java.text.SimpleDateFormat df = new java.text.SimpleDateFormat("yyyy-MM-dd'T'HH:mm:ss.SSS'Z'");
        String startDate = df.format(startDateMilli);
        String endDate = df.format(endDateMilli);

        Condition sortKeyCondition = new Condition().withComparisonOperator(ComparisonOperator.BETWEEN.toString())
            .withAttributeValueList(new AttributeValue().withS(startDate), new AttributeValue().withS(endDate));

        Map<String, Condition> keyConditions = makeReplyKeyConditions(forumName, threadSubject);
        keyConditions.put("ReplyDateTime", sortKeyCondition);

        QueryRequest queryRequest = new QueryRequest().withTableName(tableName).withKeyConditions(keyConditions)
            .withProjectionExpression("Message, ReplyDateTime, PostedBy");

        QueryResult result = client.query(queryRequest);
        for (Map<String, AttributeValue> item : result.getItems()) {
            printItem(item);
        }
    }

    private static void findRepliesUsingAFilterExpression(String forumName, String threadSubject) {

        Map<String, Condition> keyConditions = makeReplyKeyConditions(forumName, threadSubject);

        Map<String, AttributeValue> expressionAttributeValues = new HashMap<String, AttributeValue>();
        expressionAttributeValues.put(":val", new AttributeValue().withS("User B"));

        QueryRequest queryRequest = new QueryRequest().withTableName(tableName).withKeyConditions(keyConditions)
            .withFilterExpression("PostedBy = :val").withExpressionAttributeValues(expressionAttributeValues)
            .withProjectionExpression("Message, ReplyDateTime, PostedBy");

        QueryResult result = client.query(queryRequest);
        for (Map<String, AttributeValue> item : result.getItems()) {
            printItem(item);
        }
    }

    private static void printItem(Map<String, AttributeValue> attributeList) {
        for (Map.Entry<String, AttributeValue> item : attributeList.entrySet()) {
            String attributeName = item.getKey();
            AttributeValue value = item.getValue();
            System.out.println(attributeName + " " + (value.getS() == null ? "" : "S=[" + value.getS() + "]")
                + (value.getN() == null ? "" : "N=[" + value.getN() + "]")
                + (value.getB() == null ? "" : "B=[" + value.getB() + "]")
                + (value.getSS() == null ? "" : "SS=[" + value.getSS() + "]")
                + (value.getNS() == null ? "" : "NS=[" + value.getNS() + "]")
                + (value.getBS() == null ? "" : "BS=[" + value.getBS() + "] \n"));
        }
    }

    /**
     * A simple helper function that returns a KeyCondition map filled in with
     * the partition key equality condition for a the Reply example table, given
     * a forumName and threadSubject.
     */
    private static Map<String, Condition> makeReplyKeyConditions(String forumName, String threadSubject) {
        String replyId = forumName + "#" + threadSubject;

        Condition partitionKeyCondition = new Condition().withComparisonOperator(ComparisonOperator.EQ)
            .withAttributeValueList(new AttributeValue().withS(replyId));

        Map<String, Condition> keyConditions = new HashMap<String, Condition>();
        keyConditions.put("Id", partitionKeyCondition);

        return keyConditions;
    }
}

// snippet-end:[dynamodb.java.codeexample.LowLevelQuery] 
=======


package com.amazonaws.codesamples.lowlevel;

import java.text.SimpleDateFormat;
import java.util.Date;
import java.util.HashMap;
import java.util.Map;

import com.amazonaws.auth.profile.ProfileCredentialsProvider;
import com.amazonaws.services.dynamodbv2.AmazonDynamoDBClient;
import com.amazonaws.services.dynamodbv2.model.AttributeValue;
import com.amazonaws.services.dynamodbv2.model.ComparisonOperator;
import com.amazonaws.services.dynamodbv2.model.Condition;
import com.amazonaws.services.dynamodbv2.model.QueryRequest;
import com.amazonaws.services.dynamodbv2.model.QueryResult;

public class LowLevelQuery {

    static AmazonDynamoDBClient client = new AmazonDynamoDBClient(new ProfileCredentialsProvider());
    static String tableName = "Reply";

    public static void main(String[] args) throws Exception {

        String forumName = "Amazon DynamoDB";
        String threadSubject = "DynamoDB Thread 1";

        findRepliesForAThread(forumName, threadSubject);
        findRepliesForAThreadSpecifyOptionalLimit(forumName, threadSubject);
        findRepliesInLast15DaysWithConfig(forumName, threadSubject);
        findRepliesPostedWithinTimePeriod(forumName, threadSubject);
        findRepliesUsingAFilterExpression(forumName, threadSubject);
    }

    private static void findRepliesForAThread(String forumName, String threadSubject) {

        String replyId = forumName + "#" + threadSubject;

        Condition partitionKeyCondition = new Condition().withComparisonOperator(ComparisonOperator.EQ)
            .withAttributeValueList(new AttributeValue().withS(replyId));

        Map<String, Condition> keyConditions = new HashMap<String, Condition>();
        keyConditions.put("Id", partitionKeyCondition);

        QueryRequest queryRequest = new QueryRequest().withTableName(tableName).withKeyConditions(keyConditions);

        QueryResult result = client.query(queryRequest);
        for (Map<String, AttributeValue> item : result.getItems()) {
            printItem(item);
        }
    }

    private static void findRepliesForAThreadSpecifyOptionalLimit(String forumName, String threadSubject) {

        Map<String, AttributeValue> lastEvaluatedKey = null;
        do {
            QueryRequest queryRequest = new QueryRequest().withTableName(tableName)
                .withKeyConditions(makeReplyKeyConditions(forumName, threadSubject)).withLimit(1)
                .withExclusiveStartKey(lastEvaluatedKey);

            QueryResult result = client.query(queryRequest);
            for (Map<String, AttributeValue> item : result.getItems()) {
                printItem(item);
            }
            lastEvaluatedKey = result.getLastEvaluatedKey();
        } while (lastEvaluatedKey != null);
    }

    private static void findRepliesInLast15DaysWithConfig(String forumName, String threadSubject) {

        long twoWeeksAgoMilli = (new Date()).getTime() - (15L * 24L * 60L * 60L * 1000L);
        Date twoWeeksAgo = new Date();
        twoWeeksAgo.setTime(twoWeeksAgoMilli);
        SimpleDateFormat df = new SimpleDateFormat("yyyy-MM-dd'T'HH:mm:ss.SSS'Z'");
        String twoWeeksAgoStr = df.format(twoWeeksAgo);

        Condition sortKeyCondition = new Condition().withComparisonOperator(ComparisonOperator.GT.toString())
            .withAttributeValueList(new AttributeValue().withS(twoWeeksAgoStr));

        Map<String, Condition> keyConditions = makeReplyKeyConditions(forumName, threadSubject);
        keyConditions.put("ReplyDateTime", sortKeyCondition);

        QueryRequest queryRequest = new QueryRequest().withTableName(tableName).withKeyConditions(keyConditions)
            .withProjectionExpression("Message, ReplyDateTime, PostedBy");

        QueryResult result = client.query(queryRequest);
        for (Map<String, AttributeValue> item : result.getItems()) {
            printItem(item);
        }

    }

    private static void findRepliesPostedWithinTimePeriod(String forumName, String threadSubject) {

        long startDateMilli = (new Date()).getTime() - (15L * 24L * 60L * 60L * 1000L);
        long endDateMilli = (new Date()).getTime() - (5L * 24L * 60L * 60L * 1000L);
        java.text.SimpleDateFormat df = new java.text.SimpleDateFormat("yyyy-MM-dd'T'HH:mm:ss.SSS'Z'");
        String startDate = df.format(startDateMilli);
        String endDate = df.format(endDateMilli);

        Condition sortKeyCondition = new Condition().withComparisonOperator(ComparisonOperator.BETWEEN.toString())
            .withAttributeValueList(new AttributeValue().withS(startDate), new AttributeValue().withS(endDate));

        Map<String, Condition> keyConditions = makeReplyKeyConditions(forumName, threadSubject);
        keyConditions.put("ReplyDateTime", sortKeyCondition);

        QueryRequest queryRequest = new QueryRequest().withTableName(tableName).withKeyConditions(keyConditions)
            .withProjectionExpression("Message, ReplyDateTime, PostedBy");

        QueryResult result = client.query(queryRequest);
        for (Map<String, AttributeValue> item : result.getItems()) {
            printItem(item);
        }
    }

    private static void findRepliesUsingAFilterExpression(String forumName, String threadSubject) {

        Map<String, Condition> keyConditions = makeReplyKeyConditions(forumName, threadSubject);

        Map<String, AttributeValue> expressionAttributeValues = new HashMap<String, AttributeValue>();
        expressionAttributeValues.put(":val", new AttributeValue().withS("User B"));

        QueryRequest queryRequest = new QueryRequest().withTableName(tableName).withKeyConditions(keyConditions)
            .withFilterExpression("PostedBy = :val").withExpressionAttributeValues(expressionAttributeValues)
            .withProjectionExpression("Message, ReplyDateTime, PostedBy");

        QueryResult result = client.query(queryRequest);
        for (Map<String, AttributeValue> item : result.getItems()) {
            printItem(item);
        }
    }

    private static void printItem(Map<String, AttributeValue> attributeList) {
        for (Map.Entry<String, AttributeValue> item : attributeList.entrySet()) {
            String attributeName = item.getKey();
            AttributeValue value = item.getValue();
            System.out.println(attributeName + " " + (value.getS() == null ? "" : "S=[" + value.getS() + "]")
                + (value.getN() == null ? "" : "N=[" + value.getN() + "]")
                + (value.getB() == null ? "" : "B=[" + value.getB() + "]")
                + (value.getSS() == null ? "" : "SS=[" + value.getSS() + "]")
                + (value.getNS() == null ? "" : "NS=[" + value.getNS() + "]")
                + (value.getBS() == null ? "" : "BS=[" + value.getBS() + "] \n"));
        }
    }

    /**
     * A simple helper function that returns a KeyCondition map filled in with
     * the partition key equality condition for a the Reply example table, given
     * a forumName and threadSubject.
     */
    private static Map<String, Condition> makeReplyKeyConditions(String forumName, String threadSubject) {
        String replyId = forumName + "#" + threadSubject;

        Condition partitionKeyCondition = new Condition().withComparisonOperator(ComparisonOperator.EQ)
            .withAttributeValueList(new AttributeValue().withS(replyId));

        Map<String, Condition> keyConditions = new HashMap<String, Condition>();
        keyConditions.put("Id", partitionKeyCondition);

        return keyConditions;
    }
}
// snippet-end:[dynamodb.Java.CodeExample.LowLevelQuery]
>>>>>>> a604417e
<|MERGE_RESOLUTION|>--- conflicted
+++ resolved
@@ -1,32 +1,26 @@
-// snippet-sourcedescription:[LowLevelQuery.java demonstrates how to ]
-// snippet-service:[dynamodb]
-// snippet-keyword:[Java]
-// snippet-keyword:[Amazon DynamoDB]
-// snippet-keyword:[Code Sample]
-// snippet-keyword:[ ]
-// snippet-sourcetype:[full-example]
-// snippet-sourcedate:[ ]
-// snippet-sourceauthor:[AWS]
-<<<<<<< HEAD
+// snippet-sourcedescription:[LowLevelQuery.java demonstrates how to ]
+// snippet-service:[dynamodb]
+// snippet-keyword:[Java]
+// snippet-keyword:[Amazon DynamoDB]
+// snippet-keyword:[Code Sample]
+// snippet-keyword:[ ]
+// snippet-sourcetype:[full-example]
+// snippet-sourcedate:[ ]
+// snippet-sourceauthor:[AWS]
 // snippet-start:[dynamodb.java.codeexample.LowLevelQuery] 
-=======
-// snippet-start:[dynamodb.Java.CodeExample.LowLevelQuery] 
-
->>>>>>> a604417e
-/**
- * Copyright 2010-2019 Amazon.com, Inc. or its affiliates. All Rights Reserved.
- *
- * This file is licensed under the Apache License, Version 2.0 (the "License").
- * You may not use this file except in compliance with the License. A copy of
- * the License is located at
- *
- * http://aws.amazon.com/apache2.0/
- *
- * This file is distributed on an "AS IS" BASIS, WITHOUT WARRANTIES OR
- * CONDITIONS OF ANY KIND, either express or implied. See the License for the
- * specific language governing permissions and limitations under the License.
-*/
-<<<<<<< HEAD
+/**
+ * Copyright 2010-2019 Amazon.com, Inc. or its affiliates. All Rights Reserved.
+ *
+ * This file is licensed under the Apache License, Version 2.0 (the "License").
+ * You may not use this file except in compliance with the License. A copy of
+ * the License is located at
+ *
+ * http://aws.amazon.com/apache2.0/
+ *
+ * This file is distributed on an "AS IS" BASIS, WITHOUT WARRANTIES OR
+ * CONDITIONS OF ANY KIND, either express or implied. See the License for the
+ * specific language governing permissions and limitations under the License.
+*/
 
 
 package com.amazonaws.codesamples.lowlevel;
@@ -190,169 +184,4 @@
     }
 }
 
-// snippet-end:[dynamodb.java.codeexample.LowLevelQuery] 
-=======
-
-
-package com.amazonaws.codesamples.lowlevel;
-
-import java.text.SimpleDateFormat;
-import java.util.Date;
-import java.util.HashMap;
-import java.util.Map;
-
-import com.amazonaws.auth.profile.ProfileCredentialsProvider;
-import com.amazonaws.services.dynamodbv2.AmazonDynamoDBClient;
-import com.amazonaws.services.dynamodbv2.model.AttributeValue;
-import com.amazonaws.services.dynamodbv2.model.ComparisonOperator;
-import com.amazonaws.services.dynamodbv2.model.Condition;
-import com.amazonaws.services.dynamodbv2.model.QueryRequest;
-import com.amazonaws.services.dynamodbv2.model.QueryResult;
-
-public class LowLevelQuery {
-
-    static AmazonDynamoDBClient client = new AmazonDynamoDBClient(new ProfileCredentialsProvider());
-    static String tableName = "Reply";
-
-    public static void main(String[] args) throws Exception {
-
-        String forumName = "Amazon DynamoDB";
-        String threadSubject = "DynamoDB Thread 1";
-
-        findRepliesForAThread(forumName, threadSubject);
-        findRepliesForAThreadSpecifyOptionalLimit(forumName, threadSubject);
-        findRepliesInLast15DaysWithConfig(forumName, threadSubject);
-        findRepliesPostedWithinTimePeriod(forumName, threadSubject);
-        findRepliesUsingAFilterExpression(forumName, threadSubject);
-    }
-
-    private static void findRepliesForAThread(String forumName, String threadSubject) {
-
-        String replyId = forumName + "#" + threadSubject;
-
-        Condition partitionKeyCondition = new Condition().withComparisonOperator(ComparisonOperator.EQ)
-            .withAttributeValueList(new AttributeValue().withS(replyId));
-
-        Map<String, Condition> keyConditions = new HashMap<String, Condition>();
-        keyConditions.put("Id", partitionKeyCondition);
-
-        QueryRequest queryRequest = new QueryRequest().withTableName(tableName).withKeyConditions(keyConditions);
-
-        QueryResult result = client.query(queryRequest);
-        for (Map<String, AttributeValue> item : result.getItems()) {
-            printItem(item);
-        }
-    }
-
-    private static void findRepliesForAThreadSpecifyOptionalLimit(String forumName, String threadSubject) {
-
-        Map<String, AttributeValue> lastEvaluatedKey = null;
-        do {
-            QueryRequest queryRequest = new QueryRequest().withTableName(tableName)
-                .withKeyConditions(makeReplyKeyConditions(forumName, threadSubject)).withLimit(1)
-                .withExclusiveStartKey(lastEvaluatedKey);
-
-            QueryResult result = client.query(queryRequest);
-            for (Map<String, AttributeValue> item : result.getItems()) {
-                printItem(item);
-            }
-            lastEvaluatedKey = result.getLastEvaluatedKey();
-        } while (lastEvaluatedKey != null);
-    }
-
-    private static void findRepliesInLast15DaysWithConfig(String forumName, String threadSubject) {
-
-        long twoWeeksAgoMilli = (new Date()).getTime() - (15L * 24L * 60L * 60L * 1000L);
-        Date twoWeeksAgo = new Date();
-        twoWeeksAgo.setTime(twoWeeksAgoMilli);
-        SimpleDateFormat df = new SimpleDateFormat("yyyy-MM-dd'T'HH:mm:ss.SSS'Z'");
-        String twoWeeksAgoStr = df.format(twoWeeksAgo);
-
-        Condition sortKeyCondition = new Condition().withComparisonOperator(ComparisonOperator.GT.toString())
-            .withAttributeValueList(new AttributeValue().withS(twoWeeksAgoStr));
-
-        Map<String, Condition> keyConditions = makeReplyKeyConditions(forumName, threadSubject);
-        keyConditions.put("ReplyDateTime", sortKeyCondition);
-
-        QueryRequest queryRequest = new QueryRequest().withTableName(tableName).withKeyConditions(keyConditions)
-            .withProjectionExpression("Message, ReplyDateTime, PostedBy");
-
-        QueryResult result = client.query(queryRequest);
-        for (Map<String, AttributeValue> item : result.getItems()) {
-            printItem(item);
-        }
-
-    }
-
-    private static void findRepliesPostedWithinTimePeriod(String forumName, String threadSubject) {
-
-        long startDateMilli = (new Date()).getTime() - (15L * 24L * 60L * 60L * 1000L);
-        long endDateMilli = (new Date()).getTime() - (5L * 24L * 60L * 60L * 1000L);
-        java.text.SimpleDateFormat df = new java.text.SimpleDateFormat("yyyy-MM-dd'T'HH:mm:ss.SSS'Z'");
-        String startDate = df.format(startDateMilli);
-        String endDate = df.format(endDateMilli);
-
-        Condition sortKeyCondition = new Condition().withComparisonOperator(ComparisonOperator.BETWEEN.toString())
-            .withAttributeValueList(new AttributeValue().withS(startDate), new AttributeValue().withS(endDate));
-
-        Map<String, Condition> keyConditions = makeReplyKeyConditions(forumName, threadSubject);
-        keyConditions.put("ReplyDateTime", sortKeyCondition);
-
-        QueryRequest queryRequest = new QueryRequest().withTableName(tableName).withKeyConditions(keyConditions)
-            .withProjectionExpression("Message, ReplyDateTime, PostedBy");
-
-        QueryResult result = client.query(queryRequest);
-        for (Map<String, AttributeValue> item : result.getItems()) {
-            printItem(item);
-        }
-    }
-
-    private static void findRepliesUsingAFilterExpression(String forumName, String threadSubject) {
-
-        Map<String, Condition> keyConditions = makeReplyKeyConditions(forumName, threadSubject);
-
-        Map<String, AttributeValue> expressionAttributeValues = new HashMap<String, AttributeValue>();
-        expressionAttributeValues.put(":val", new AttributeValue().withS("User B"));
-
-        QueryRequest queryRequest = new QueryRequest().withTableName(tableName).withKeyConditions(keyConditions)
-            .withFilterExpression("PostedBy = :val").withExpressionAttributeValues(expressionAttributeValues)
-            .withProjectionExpression("Message, ReplyDateTime, PostedBy");
-
-        QueryResult result = client.query(queryRequest);
-        for (Map<String, AttributeValue> item : result.getItems()) {
-            printItem(item);
-        }
-    }
-
-    private static void printItem(Map<String, AttributeValue> attributeList) {
-        for (Map.Entry<String, AttributeValue> item : attributeList.entrySet()) {
-            String attributeName = item.getKey();
-            AttributeValue value = item.getValue();
-            System.out.println(attributeName + " " + (value.getS() == null ? "" : "S=[" + value.getS() + "]")
-                + (value.getN() == null ? "" : "N=[" + value.getN() + "]")
-                + (value.getB() == null ? "" : "B=[" + value.getB() + "]")
-                + (value.getSS() == null ? "" : "SS=[" + value.getSS() + "]")
-                + (value.getNS() == null ? "" : "NS=[" + value.getNS() + "]")
-                + (value.getBS() == null ? "" : "BS=[" + value.getBS() + "] \n"));
-        }
-    }
-
-    /**
-     * A simple helper function that returns a KeyCondition map filled in with
-     * the partition key equality condition for a the Reply example table, given
-     * a forumName and threadSubject.
-     */
-    private static Map<String, Condition> makeReplyKeyConditions(String forumName, String threadSubject) {
-        String replyId = forumName + "#" + threadSubject;
-
-        Condition partitionKeyCondition = new Condition().withComparisonOperator(ComparisonOperator.EQ)
-            .withAttributeValueList(new AttributeValue().withS(replyId));
-
-        Map<String, Condition> keyConditions = new HashMap<String, Condition>();
-        keyConditions.put("Id", partitionKeyCondition);
-
-        return keyConditions;
-    }
-}
-// snippet-end:[dynamodb.Java.CodeExample.LowLevelQuery]
->>>>>>> a604417e
+// snippet-end:[dynamodb.java.codeexample.LowLevelQuery] 