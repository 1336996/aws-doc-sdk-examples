// snippet-sourcedescription:[DocumentAPIBatchGet.java demonstrates how to ]
// snippet-service:[dynamodb]
// snippet-keyword:[Java]
// snippet-keyword:[Amazon DynamoDB]
// snippet-keyword:[Code Sample]
// snippet-keyword:[ ]
// snippet-sourcetype:[full-example]
// snippet-sourcedate:[ ]
// snippet-sourceauthor:[AWS]
<<<<<<< HEAD
// snippet-start:[dynamodb.java.codeexample.DocumentAPIBatchGet] 
=======
// snippet-start:[dynamodb.Java.CodeExample.DocumentAPIBatchGet] 

>>>>>>> a604417e
/**
 * Copyright 2010-2019 Amazon.com, Inc. or its affiliates. All Rights Reserved.
 *
 * This file is licensed under the Apache License, Version 2.0 (the "License").
 * You may not use this file except in compliance with the License. A copy of
 * the License is located at
 *
 * http://aws.amazon.com/apache2.0/
 *
 * This file is distributed on an "AS IS" BASIS, WITHOUT WARRANTIES OR
 * CONDITIONS OF ANY KIND, either express or implied. See the License for the
 * specific language governing permissions and limitations under the License.
*/
<<<<<<< HEAD


package com.amazonaws.codesamples.document;

import java.io.IOException;
import java.util.List;
import java.util.Map;

import com.amazonaws.services.dynamodbv2.AmazonDynamoDB;
import com.amazonaws.services.dynamodbv2.AmazonDynamoDBClientBuilder;
import com.amazonaws.services.dynamodbv2.document.BatchGetItemOutcome;
import com.amazonaws.services.dynamodbv2.document.DynamoDB;
import com.amazonaws.services.dynamodbv2.document.Item;
import com.amazonaws.services.dynamodbv2.document.TableKeysAndAttributes;
import com.amazonaws.services.dynamodbv2.model.KeysAndAttributes;

public class DocumentAPIBatchGet {
    static AmazonDynamoDB client = AmazonDynamoDBClientBuilder.standard().build();
    static DynamoDB dynamoDB = new DynamoDB(client);

    static String forumTableName = "Forum";
    static String threadTableName = "Thread";

    public static void main(String[] args) throws IOException {
        retrieveMultipleItemsBatchGet();
    }

    private static void retrieveMultipleItemsBatchGet() {

        try {

            TableKeysAndAttributes forumTableKeysAndAttributes = new TableKeysAndAttributes(forumTableName);
            // Add a partition key
            forumTableKeysAndAttributes.addHashOnlyPrimaryKeys("Name", "Amazon S3", "Amazon DynamoDB");

            TableKeysAndAttributes threadTableKeysAndAttributes = new TableKeysAndAttributes(threadTableName);
            // Add a partition key and a sort key
            threadTableKeysAndAttributes.addHashAndRangePrimaryKeys("ForumName", "Subject", "Amazon DynamoDB",
                "DynamoDB Thread 1", "Amazon DynamoDB", "DynamoDB Thread 2", "Amazon S3", "S3 Thread 1");

            System.out.println("Making the request.");

            BatchGetItemOutcome outcome = dynamoDB.batchGetItem(forumTableKeysAndAttributes,
                threadTableKeysAndAttributes);

            Map<String, KeysAndAttributes> unprocessed = null;

            do {
                for (String tableName : outcome.getTableItems().keySet()) {
                    System.out.println("Items in table " + tableName);
                    List<Item> items = outcome.getTableItems().get(tableName);
                    for (Item item : items) {
                        System.out.println(item.toJSONPretty());
                    }
                }

                // Check for unprocessed keys which could happen if you exceed
                // provisioned
                // throughput or reach the limit on response size.
                unprocessed = outcome.getUnprocessedKeys();

                if (unprocessed.isEmpty()) {
                    System.out.println("No unprocessed keys found");
                }
                else {
                    System.out.println("Retrieving the unprocessed keys");
                    outcome = dynamoDB.batchGetItemUnprocessed(unprocessed);
                }

            } while (!unprocessed.isEmpty());

        }
        catch (Exception e) {
            System.err.println("Failed to retrieve items.");
            System.err.println(e.getMessage());
        }

    }

}

// snippet-end:[dynamodb.java.codeexample.DocumentAPIBatchGet] 
=======


package com.amazonaws.codesamples.document;

import java.io.IOException;
import java.util.List;
import java.util.Map;

import com.amazonaws.services.dynamodbv2.AmazonDynamoDB;
import com.amazonaws.services.dynamodbv2.AmazonDynamoDBClientBuilder;
import com.amazonaws.services.dynamodbv2.document.BatchGetItemOutcome;
import com.amazonaws.services.dynamodbv2.document.DynamoDB;
import com.amazonaws.services.dynamodbv2.document.Item;
import com.amazonaws.services.dynamodbv2.document.TableKeysAndAttributes;
import com.amazonaws.services.dynamodbv2.model.KeysAndAttributes;

public class DocumentAPIBatchGet {
    static AmazonDynamoDB client = AmazonDynamoDBClientBuilder.standard().build();
    static DynamoDB dynamoDB = new DynamoDB(client);

    static String forumTableName = "Forum";
    static String threadTableName = "Thread";

    public static void main(String[] args) throws IOException {
        retrieveMultipleItemsBatchGet();
    }

    private static void retrieveMultipleItemsBatchGet() {

        try {

            TableKeysAndAttributes forumTableKeysAndAttributes = new TableKeysAndAttributes(forumTableName);
            // Add a partition key
            forumTableKeysAndAttributes.addHashOnlyPrimaryKeys("Name", "Amazon S3", "Amazon DynamoDB");

            TableKeysAndAttributes threadTableKeysAndAttributes = new TableKeysAndAttributes(threadTableName);
            // Add a partition key and a sort key
            threadTableKeysAndAttributes.addHashAndRangePrimaryKeys("ForumName", "Subject", "Amazon DynamoDB",
                "DynamoDB Thread 1", "Amazon DynamoDB", "DynamoDB Thread 2", "Amazon S3", "S3 Thread 1");

            System.out.println("Making the request.");

            BatchGetItemOutcome outcome = dynamoDB.batchGetItem(forumTableKeysAndAttributes,
                threadTableKeysAndAttributes);

            Map<String, KeysAndAttributes> unprocessed = null;

            do {
                for (String tableName : outcome.getTableItems().keySet()) {
                    System.out.println("Items in table " + tableName);
                    List<Item> items = outcome.getTableItems().get(tableName);
                    for (Item item : items) {
                        System.out.println(item.toJSONPretty());
                    }
                }

                // Check for unprocessed keys which could happen if you exceed
                // provisioned
                // throughput or reach the limit on response size.
                unprocessed = outcome.getUnprocessedKeys();

                if (unprocessed.isEmpty()) {
                    System.out.println("No unprocessed keys found");
                }
                else {
                    System.out.println("Retrieving the unprocessed keys");
                    outcome = dynamoDB.batchGetItemUnprocessed(unprocessed);
                }

            } while (!unprocessed.isEmpty());

        }
        catch (Exception e) {
            System.err.println("Failed to retrieve items.");
            System.err.println(e.getMessage());
        }

    }

}
// snippet-end:[dynamodb.Java.CodeExample.DocumentAPIBatchGet]
>>>>>>> a604417e
<|MERGE_RESOLUTION|>--- conflicted
+++ resolved
@@ -1,32 +1,26 @@
-// snippet-sourcedescription:[DocumentAPIBatchGet.java demonstrates how to ]
-// snippet-service:[dynamodb]
-// snippet-keyword:[Java]
-// snippet-keyword:[Amazon DynamoDB]
-// snippet-keyword:[Code Sample]
-// snippet-keyword:[ ]
-// snippet-sourcetype:[full-example]
-// snippet-sourcedate:[ ]
-// snippet-sourceauthor:[AWS]
-<<<<<<< HEAD
+// snippet-sourcedescription:[DocumentAPIBatchGet.java demonstrates how to ]
+// snippet-service:[dynamodb]
+// snippet-keyword:[Java]
+// snippet-keyword:[Amazon DynamoDB]
+// snippet-keyword:[Code Sample]
+// snippet-keyword:[ ]
+// snippet-sourcetype:[full-example]
+// snippet-sourcedate:[ ]
+// snippet-sourceauthor:[AWS]
 // snippet-start:[dynamodb.java.codeexample.DocumentAPIBatchGet] 
-=======
-// snippet-start:[dynamodb.Java.CodeExample.DocumentAPIBatchGet] 
-
->>>>>>> a604417e
-/**
- * Copyright 2010-2019 Amazon.com, Inc. or its affiliates. All Rights Reserved.
- *
- * This file is licensed under the Apache License, Version 2.0 (the "License").
- * You may not use this file except in compliance with the License. A copy of
- * the License is located at
- *
- * http://aws.amazon.com/apache2.0/
- *
- * This file is distributed on an "AS IS" BASIS, WITHOUT WARRANTIES OR
- * CONDITIONS OF ANY KIND, either express or implied. See the License for the
- * specific language governing permissions and limitations under the License.
-*/
-<<<<<<< HEAD
+/**
+ * Copyright 2010-2019 Amazon.com, Inc. or its affiliates. All Rights Reserved.
+ *
+ * This file is licensed under the Apache License, Version 2.0 (the "License").
+ * You may not use this file except in compliance with the License. A copy of
+ * the License is located at
+ *
+ * http://aws.amazon.com/apache2.0/
+ *
+ * This file is distributed on an "AS IS" BASIS, WITHOUT WARRANTIES OR
+ * CONDITIONS OF ANY KIND, either express or implied. See the License for the
+ * specific language governing permissions and limitations under the License.
+*/
 
 
 package com.amazonaws.codesamples.document;
@@ -108,87 +102,4 @@
 
 }
 
-// snippet-end:[dynamodb.java.codeexample.DocumentAPIBatchGet] 
-=======
-
-
-package com.amazonaws.codesamples.document;
-
-import java.io.IOException;
-import java.util.List;
-import java.util.Map;
-
-import com.amazonaws.services.dynamodbv2.AmazonDynamoDB;
-import com.amazonaws.services.dynamodbv2.AmazonDynamoDBClientBuilder;
-import com.amazonaws.services.dynamodbv2.document.BatchGetItemOutcome;
-import com.amazonaws.services.dynamodbv2.document.DynamoDB;
-import com.amazonaws.services.dynamodbv2.document.Item;
-import com.amazonaws.services.dynamodbv2.document.TableKeysAndAttributes;
-import com.amazonaws.services.dynamodbv2.model.KeysAndAttributes;
-
-public class DocumentAPIBatchGet {
-    static AmazonDynamoDB client = AmazonDynamoDBClientBuilder.standard().build();
-    static DynamoDB dynamoDB = new DynamoDB(client);
-
-    static String forumTableName = "Forum";
-    static String threadTableName = "Thread";
-
-    public static void main(String[] args) throws IOException {
-        retrieveMultipleItemsBatchGet();
-    }
-
-    private static void retrieveMultipleItemsBatchGet() {
-
-        try {
-
-            TableKeysAndAttributes forumTableKeysAndAttributes = new TableKeysAndAttributes(forumTableName);
-            // Add a partition key
-            forumTableKeysAndAttributes.addHashOnlyPrimaryKeys("Name", "Amazon S3", "Amazon DynamoDB");
-
-            TableKeysAndAttributes threadTableKeysAndAttributes = new TableKeysAndAttributes(threadTableName);
-            // Add a partition key and a sort key
-            threadTableKeysAndAttributes.addHashAndRangePrimaryKeys("ForumName", "Subject", "Amazon DynamoDB",
-                "DynamoDB Thread 1", "Amazon DynamoDB", "DynamoDB Thread 2", "Amazon S3", "S3 Thread 1");
-
-            System.out.println("Making the request.");
-
-            BatchGetItemOutcome outcome = dynamoDB.batchGetItem(forumTableKeysAndAttributes,
-                threadTableKeysAndAttributes);
-
-            Map<String, KeysAndAttributes> unprocessed = null;
-
-            do {
-                for (String tableName : outcome.getTableItems().keySet()) {
-                    System.out.println("Items in table " + tableName);
-                    List<Item> items = outcome.getTableItems().get(tableName);
-                    for (Item item : items) {
-                        System.out.println(item.toJSONPretty());
-                    }
-                }
-
-                // Check for unprocessed keys which could happen if you exceed
-                // provisioned
-                // throughput or reach the limit on response size.
-                unprocessed = outcome.getUnprocessedKeys();
-
-                if (unprocessed.isEmpty()) {
-                    System.out.println("No unprocessed keys found");
-                }
-                else {
-                    System.out.println("Retrieving the unprocessed keys");
-                    outcome = dynamoDB.batchGetItemUnprocessed(unprocessed);
-                }
-
-            } while (!unprocessed.isEmpty());
-
-        }
-        catch (Exception e) {
-            System.err.println("Failed to retrieve items.");
-            System.err.println(e.getMessage());
-        }
-
-    }
-
-}
-// snippet-end:[dynamodb.Java.CodeExample.DocumentAPIBatchGet]
->>>>>>> a604417e
+// snippet-end:[dynamodb.java.codeexample.DocumentAPIBatchGet] 