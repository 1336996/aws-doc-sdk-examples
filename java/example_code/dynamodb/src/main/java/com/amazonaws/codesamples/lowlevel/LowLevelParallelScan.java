--- conflicted
+++ resolved
@@ -1,32 +1,26 @@
-// snippet-sourcedescription:[LowLevelParallelScan.java demonstrates how to ]
-// snippet-service:[dynamodb]
-// snippet-keyword:[Java]
-// snippet-keyword:[Amazon DynamoDB]
-// snippet-keyword:[Code Sample]
-// snippet-keyword:[ ]
-// snippet-sourcetype:[full-example]
-// snippet-sourcedate:[ ]
-// snippet-sourceauthor:[AWS]
-<<<<<<< HEAD
+// snippet-sourcedescription:[LowLevelParallelScan.java demonstrates how to ]
+// snippet-service:[dynamodb]
+// snippet-keyword:[Java]
+// snippet-keyword:[Amazon DynamoDB]
+// snippet-keyword:[Code Sample]
+// snippet-keyword:[ ]
+// snippet-sourcetype:[full-example]
+// snippet-sourcedate:[ ]
+// snippet-sourceauthor:[AWS]
 // snippet-start:[dynamodb.java.codeexample.LowLevelParallelScan] 
-=======
-// snippet-start:[dynamodb.Java.CodeExample.LowLevelParallelScan] 
-
->>>>>>> a604417e
-/**
- * Copyright 2010-2019 Amazon.com, Inc. or its affiliates. All Rights Reserved.
- *
- * This file is licensed under the Apache License, Version 2.0 (the "License").
- * You may not use this file except in compliance with the License. A copy of
- * the License is located at
- *
- * http://aws.amazon.com/apache2.0/
- *
- * This file is distributed on an "AS IS" BASIS, WITHOUT WARRANTIES OR
- * CONDITIONS OF ANY KIND, either express or implied. See the License for the
- * specific language governing permissions and limitations under the License.
-*/
-<<<<<<< HEAD
+/**
+ * Copyright 2010-2019 Amazon.com, Inc. or its affiliates. All Rights Reserved.
+ *
+ * This file is licensed under the Apache License, Version 2.0 (the "License").
+ * You may not use this file except in compliance with the License. A copy of
+ * the License is located at
+ *
+ * http://aws.amazon.com/apache2.0/
+ *
+ * This file is distributed on an "AS IS" BASIS, WITHOUT WARRANTIES OR
+ * CONDITIONS OF ANY KIND, either express or implied. See the License for the
+ * specific language governing permissions and limitations under the License.
+*/
 
 
 package com.amazonaws.codesamples.lowlevel;
@@ -344,323 +338,4 @@
     }
 }
 
-// snippet-end:[dynamodb.java.codeexample.LowLevelParallelScan] 
-=======
-
-
-package com.amazonaws.codesamples.lowlevel;
-
-import java.util.ArrayList;
-import java.util.Arrays;
-import java.util.HashMap;
-import java.util.Map;
-import java.util.concurrent.ExecutorService;
-import java.util.concurrent.Executors;
-import java.util.concurrent.TimeUnit;
-
-import com.amazonaws.AmazonServiceException;
-import com.amazonaws.auth.profile.ProfileCredentialsProvider;
-import com.amazonaws.services.dynamodbv2.AmazonDynamoDBClient;
-import com.amazonaws.services.dynamodbv2.model.AttributeDefinition;
-import com.amazonaws.services.dynamodbv2.model.AttributeValue;
-import com.amazonaws.services.dynamodbv2.model.CreateTableRequest;
-import com.amazonaws.services.dynamodbv2.model.DeleteTableRequest;
-import com.amazonaws.services.dynamodbv2.model.DescribeTableRequest;
-import com.amazonaws.services.dynamodbv2.model.KeySchemaElement;
-import com.amazonaws.services.dynamodbv2.model.KeyType;
-import com.amazonaws.services.dynamodbv2.model.ProvisionedThroughput;
-import com.amazonaws.services.dynamodbv2.model.PutItemRequest;
-import com.amazonaws.services.dynamodbv2.model.ResourceNotFoundException;
-import com.amazonaws.services.dynamodbv2.model.ScanRequest;
-import com.amazonaws.services.dynamodbv2.model.ScanResult;
-import com.amazonaws.services.dynamodbv2.model.TableDescription;
-import com.amazonaws.services.dynamodbv2.model.TableStatus;
-
-public class LowLevelParallelScan {
-
-    // total number of sample items
-    static int scanItemCount = 300;
-
-    // number of items each scan request should return
-    static int scanItemLimit = 10;
-
-    // number of logical segments for parallel scan
-    static int parallelScanThreads = 16;
-
-    // table that will be used for scanning
-    static String productCatalogTableName = "ProductCatalog";
-
-    static AmazonDynamoDBClient client = new AmazonDynamoDBClient(new ProfileCredentialsProvider());
-
-    public static void main(String[] args) throws Exception {
-        try {
-
-            // Clean up the table
-            deleteTable(productCatalogTableName);
-            waitForTableToBeDeleted(productCatalogTableName);
-            createTable(productCatalogTableName, 10L, 5L, "Id", "N");
-            waitForTableToBecomeAvailable(productCatalogTableName);
-
-            // Upload sample data for scan
-            uploadSampleProducts(productCatalogTableName, scanItemCount);
-
-            // Scan the table using multiple threads
-            parallelScan(productCatalogTableName, scanItemLimit, parallelScanThreads);
-        }
-        catch (AmazonServiceException ase) {
-            System.err.println(ase.getMessage());
-        }
-    }
-
-    private static void parallelScan(String tableName, int itemLimit, int numberOfThreads) {
-        System.out.println(
-            "Scanning " + tableName + " using " + numberOfThreads + " threads " + itemLimit + " items at a time");
-        ExecutorService executor = Executors.newFixedThreadPool(numberOfThreads);
-
-        // Divide DynamoDB table into logical segments
-        // Create one task for scanning each segment
-        // Each thread will be scanning one segment
-        int totalSegments = numberOfThreads;
-        for (int segment = 0; segment < totalSegments; segment++) {
-            // Runnable task that will only scan one segment
-            ScanSegmentTask task = new ScanSegmentTask(tableName, itemLimit, totalSegments, segment);
-
-            // Execute the task
-            executor.execute(task);
-        }
-
-        shutDownExecutorService(executor);
-    }
-
-    // Runnable task for scanning a single segment of a DynamoDB table
-    private static class ScanSegmentTask implements Runnable {
-
-        // DynamoDB table to scan
-        private String tableName;
-
-        // number of items each scan request should return
-        private int itemLimit;
-
-        // Total number of segments
-        // Equals to total number of threads scanning the table in parallel
-        private int totalSegments;
-
-        // Segment that will be scanned with by this task
-        private int segment;
-
-        public ScanSegmentTask(String tableName, int itemLimit, int totalSegments, int segment) {
-            this.tableName = tableName;
-            this.itemLimit = itemLimit;
-            this.totalSegments = totalSegments;
-            this.segment = segment;
-        }
-
-        @Override
-        public void run() {
-            System.out.println("Scanning " + tableName + " segment " + segment + " out of " + totalSegments
-                + " segments " + itemLimit + " items at a time...");
-            Map<String, AttributeValue> exclusiveStartKey = null;
-            int totalScannedItemCount = 0;
-            int totalScanRequestCount = 0;
-            try {
-                while (true) {
-                    ScanRequest scanRequest = new ScanRequest().withTableName(tableName).withLimit(itemLimit)
-                        .withExclusiveStartKey(exclusiveStartKey).withTotalSegments(totalSegments).withSegment(segment);
-
-                    ScanResult result = client.scan(scanRequest);
-
-                    totalScanRequestCount++;
-                    totalScannedItemCount += result.getScannedCount();
-
-                    // print items returned from scan request
-                    processScanResult(segment, result);
-
-                    exclusiveStartKey = result.getLastEvaluatedKey();
-                    if (exclusiveStartKey == null) {
-                        break;
-                    }
-                }
-            }
-            catch (AmazonServiceException ase) {
-                System.err.println(ase.getMessage());
-            }
-            finally {
-                System.out.println("Scanned " + totalScannedItemCount + " items from segment " + segment + " out of "
-                    + totalSegments + " of " + tableName + " with " + totalScanRequestCount + " scan requests");
-            }
-        }
-    }
-
-    private static void processScanResult(int segment, ScanResult result) {
-        for (Map<String, AttributeValue> item : result.getItems()) {
-            printItem(segment, item);
-        }
-    }
-
-    private static void uploadSampleProducts(String tableName, int itemCount) {
-        System.out.println("Uploading " + itemCount + " sample items to " + tableName);
-        for (int productIndex = 0; productIndex < itemCount; productIndex++) {
-            uploadProduct(tableName, String.valueOf(productIndex));
-        }
-    }
-
-    private static void uploadProduct(String tableName, String productIndex) {
-        try {
-            // Add a book.
-            Map<String, AttributeValue> item = new HashMap<String, AttributeValue>();
-            item.put("Id", new AttributeValue().withN(productIndex));
-            item.put("Title", new AttributeValue().withS("Book " + productIndex + " Title"));
-            item.put("ISBN", new AttributeValue().withS("111-1111111111"));
-            item.put("Authors", new AttributeValue().withSS(Arrays.asList("Author1")));
-            item.put("Price", new AttributeValue().withN("2"));
-            item.put("Dimensions", new AttributeValue().withS("8.5 x 11.0 x 0.5"));
-            item.put("PageCount", new AttributeValue().withN("500"));
-            item.put("InPublication", new AttributeValue().withBOOL(true));
-            item.put("ProductCategory", new AttributeValue().withS("Book"));
-
-            PutItemRequest itemRequest = new PutItemRequest().withTableName(tableName).withItem(item);
-            client.putItem(itemRequest);
-            item.clear();
-
-        }
-        catch (AmazonServiceException ase) {
-            System.err.println("Failed to create item " + productIndex + " in " + tableName);
-        }
-    }
-
-    private static void deleteTable(String tableName) {
-        try {
-
-            DeleteTableRequest request = new DeleteTableRequest().withTableName(tableName);
-
-            client.deleteTable(request);
-
-        }
-        catch (AmazonServiceException ase) {
-            System.err.println("Failed to delete table " + tableName + " " + ase);
-        }
-    }
-
-    private static void createTable(String tableName, long readCapacityUnits, long writeCapacityUnits,
-        String partitionKeyName, String partitionKeyType) {
-
-        createTable(tableName, readCapacityUnits, writeCapacityUnits, partitionKeyName, partitionKeyType, null, null);
-    }
-
-    private static void createTable(String tableName, long readCapacityUnits, long writeCapacityUnits,
-        String partitionKeyName, String partitionKeyType, String sortKeyName, String sortKeyType) {
-
-        try {
-            System.out.println("Creating table " + tableName);
-            ArrayList<KeySchemaElement> ks = new ArrayList<KeySchemaElement>();
-            ArrayList<AttributeDefinition> attributeDefinitions = new ArrayList<AttributeDefinition>();
-
-            ks.add(new KeySchemaElement().withAttributeName(partitionKeyName).withKeyType(KeyType.HASH)); // Partition
-                                                                                                          // key
-            attributeDefinitions
-                .add(new AttributeDefinition().withAttributeName(partitionKeyName).withAttributeType(partitionKeyType));
-
-            if (sortKeyName != null) {
-                ks.add(new KeySchemaElement().withAttributeName(sortKeyName).withKeyType(KeyType.RANGE)); // Sort
-                                                                                                          // key
-                attributeDefinitions
-                    .add(new AttributeDefinition().withAttributeName(sortKeyName).withAttributeType(sortKeyType));
-            }
-
-            // Provide initial provisioned throughput values as Java long data
-            // types
-            ProvisionedThroughput provisionedthroughput = new ProvisionedThroughput()
-                .withReadCapacityUnits(readCapacityUnits).withWriteCapacityUnits(writeCapacityUnits);
-
-            CreateTableRequest request = new CreateTableRequest().withTableName(tableName).withKeySchema(ks)
-                .withProvisionedThroughput(provisionedthroughput).withAttributeDefinitions(attributeDefinitions);
-
-            client.createTable(request);
-
-        }
-        catch (AmazonServiceException ase) {
-            System.err.println("Failed to create table " + tableName + " " + ase);
-        }
-    }
-
-    private static void waitForTableToBecomeAvailable(String tableName) {
-        System.out.println("Waiting for " + tableName + " to become ACTIVE...");
-
-        long startTime = System.currentTimeMillis();
-        long endTime = startTime + (10 * 60 * 1000);
-        while (System.currentTimeMillis() < endTime) {
-            DescribeTableRequest request = new DescribeTableRequest().withTableName(tableName);
-            TableDescription tableDescription = client.describeTable(request).getTable();
-            String tableStatus = tableDescription.getTableStatus();
-            System.out.println("  - current state: " + tableStatus);
-            if (tableStatus.equals(TableStatus.ACTIVE.toString()))
-                return;
-            try {
-                Thread.sleep(1000 * 20);
-            }
-            catch (Exception e) {
-            }
-        }
-        throw new RuntimeException("Table " + tableName + " never went active");
-    }
-
-    private static void waitForTableToBeDeleted(String tableName) {
-        System.out.println("Waiting for " + tableName + " while status DELETING...");
-
-        long startTime = System.currentTimeMillis();
-        long endTime = startTime + (10 * 60 * 1000);
-        while (System.currentTimeMillis() < endTime) {
-            try {
-                DescribeTableRequest request = new DescribeTableRequest().withTableName(tableName);
-                TableDescription tableDescription = client.describeTable(request).getTable();
-                String tableStatus = tableDescription.getTableStatus();
-                System.out.println("  - current state: " + tableStatus);
-                if (tableStatus.equals(TableStatus.ACTIVE.toString()))
-                    return;
-            }
-            catch (ResourceNotFoundException e) {
-                System.out.println("Table " + tableName + " is not found. It was deleted.");
-                return;
-            }
-            try {
-                Thread.sleep(1000 * 20);
-            }
-            catch (Exception e) {
-            }
-        }
-        throw new RuntimeException("Table " + tableName + " was never deleted");
-    }
-
-    private static void printItem(int segment, Map<String, AttributeValue> attributeList) {
-        System.out.print("Segment " + segment + ", ");
-        for (Map.Entry<String, AttributeValue> item : attributeList.entrySet()) {
-            String attributeName = item.getKey();
-            AttributeValue value = item.getValue();
-            System.out.print(attributeName + " " + (value.getS() == null ? "" : "S=[" + value.getS() + "]")
-                + (value.getN() == null ? "" : "N=[" + value.getN() + "]")
-                + (value.getB() == null ? "" : "B=[" + value.getB() + "]")
-                + (value.getSS() == null ? "" : "SS=[" + value.getSS() + "]")
-                + (value.getNS() == null ? "" : "NS=[" + value.getNS() + "]")
-                + (value.getBS() == null ? "" : "BS=[" + value.getBS() + "]") + ", ");
-        }
-        // Move to next line
-        System.out.println();
-    }
-
-    private static void shutDownExecutorService(ExecutorService executor) {
-        executor.shutdown();
-        try {
-            if (!executor.awaitTermination(10, TimeUnit.SECONDS)) {
-                executor.shutdownNow();
-            }
-        }
-        catch (InterruptedException e) {
-            executor.shutdownNow();
-
-            // Preserve interrupt status
-            Thread.currentThread().interrupt();
-        }
-    }
-}
-// snippet-end:[dynamodb.Java.CodeExample.LowLevelParallelScan]
->>>>>>> a604417e
+// snippet-end:[dynamodb.java.codeexample.LowLevelParallelScan] 