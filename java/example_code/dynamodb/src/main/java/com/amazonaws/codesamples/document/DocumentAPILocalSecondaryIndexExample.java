--- conflicted
+++ resolved
@@ -1,32 +1,26 @@
-// snippet-sourcedescription:[DocumentAPILocalSecondaryIndexExample.java demonstrates how to ]
-// snippet-service:[dynamodb]
-// snippet-keyword:[Java]
-// snippet-keyword:[Amazon DynamoDB]
-// snippet-keyword:[Code Sample]
-// snippet-keyword:[ ]
-// snippet-sourcetype:[full-example]
-// snippet-sourcedate:[ ]
-// snippet-sourceauthor:[AWS]
-<<<<<<< HEAD
+// snippet-sourcedescription:[DocumentAPILocalSecondaryIndexExample.java demonstrates how to ]
+// snippet-service:[dynamodb]
+// snippet-keyword:[Java]
+// snippet-keyword:[Amazon DynamoDB]
+// snippet-keyword:[Code Sample]
+// snippet-keyword:[ ]
+// snippet-sourcetype:[full-example]
+// snippet-sourcedate:[ ]
+// snippet-sourceauthor:[AWS]
 // snippet-start:[dynamodb.java.codeexample.DocumentAPILocalSecondaryIndexExample] 
-=======
-// snippet-start:[dynamodb.Java.CodeExample.DocumentAPILocalSecondaryIndexExample] 
-
->>>>>>> a604417e
-/**
- * Copyright 2010-2019 Amazon.com, Inc. or its affiliates. All Rights Reserved.
- *
- * This file is licensed under the Apache License, Version 2.0 (the "License").
- * You may not use this file except in compliance with the License. A copy of
- * the License is located at
- *
- * http://aws.amazon.com/apache2.0/
- *
- * This file is distributed on an "AS IS" BASIS, WITHOUT WARRANTIES OR
- * CONDITIONS OF ANY KIND, either express or implied. See the License for the
- * specific language governing permissions and limitations under the License.
-*/
-<<<<<<< HEAD
+/**
+ * Copyright 2010-2019 Amazon.com, Inc. or its affiliates. All Rights Reserved.
+ *
+ * This file is licensed under the Apache License, Version 2.0 (the "License").
+ * You may not use this file except in compliance with the License. A copy of
+ * the License is located at
+ *
+ * http://aws.amazon.com/apache2.0/
+ *
+ * This file is distributed on an "AS IS" BASIS, WITHOUT WARRANTIES OR
+ * CONDITIONS OF ANY KIND, either express or implied. See the License for the
+ * specific language governing permissions and limitations under the License.
+*/
 
 
 package com.amazonaws.codesamples.document;
@@ -338,317 +332,4 @@
 
 }
 
-// snippet-end:[dynamodb.java.codeexample.DocumentAPILocalSecondaryIndexExample] 
-=======
-
-
-package com.amazonaws.codesamples.document;
-
-import java.util.ArrayList;
-import java.util.Iterator;
-
-import com.amazonaws.services.dynamodbv2.AmazonDynamoDB;
-import com.amazonaws.services.dynamodbv2.AmazonDynamoDBClientBuilder;
-import com.amazonaws.services.dynamodbv2.document.DynamoDB;
-import com.amazonaws.services.dynamodbv2.document.Index;
-import com.amazonaws.services.dynamodbv2.document.Item;
-import com.amazonaws.services.dynamodbv2.document.ItemCollection;
-import com.amazonaws.services.dynamodbv2.document.PutItemOutcome;
-import com.amazonaws.services.dynamodbv2.document.QueryOutcome;
-import com.amazonaws.services.dynamodbv2.document.Table;
-import com.amazonaws.services.dynamodbv2.document.spec.QuerySpec;
-import com.amazonaws.services.dynamodbv2.document.utils.ValueMap;
-import com.amazonaws.services.dynamodbv2.model.AttributeDefinition;
-import com.amazonaws.services.dynamodbv2.model.CreateTableRequest;
-import com.amazonaws.services.dynamodbv2.model.KeySchemaElement;
-import com.amazonaws.services.dynamodbv2.model.KeyType;
-import com.amazonaws.services.dynamodbv2.model.LocalSecondaryIndex;
-import com.amazonaws.services.dynamodbv2.model.Projection;
-import com.amazonaws.services.dynamodbv2.model.ProjectionType;
-import com.amazonaws.services.dynamodbv2.model.ProvisionedThroughput;
-import com.amazonaws.services.dynamodbv2.model.ReturnConsumedCapacity;
-import com.amazonaws.services.dynamodbv2.model.Select;
-
-public class DocumentAPILocalSecondaryIndexExample {
-
-    static AmazonDynamoDB client = AmazonDynamoDBClientBuilder.standard().build();
-    static DynamoDB dynamoDB = new DynamoDB(client);
-
-    public static String tableName = "CustomerOrders";
-
-    public static void main(String[] args) throws Exception {
-
-        createTable();
-        loadData();
-
-        query(null);
-        query("IsOpenIndex");
-        query("OrderCreationDateIndex");
-
-        deleteTable(tableName);
-
-    }
-
-    public static void createTable() {
-
-        CreateTableRequest createTableRequest = new CreateTableRequest().withTableName(tableName)
-            .withProvisionedThroughput(
-                new ProvisionedThroughput().withReadCapacityUnits((long) 1).withWriteCapacityUnits((long) 1));
-
-        // Attribute definitions for table partition and sort keys
-        ArrayList<AttributeDefinition> attributeDefinitions = new ArrayList<AttributeDefinition>();
-        attributeDefinitions.add(new AttributeDefinition().withAttributeName("CustomerId").withAttributeType("S"));
-        attributeDefinitions.add(new AttributeDefinition().withAttributeName("OrderId").withAttributeType("N"));
-
-        // Attribute definition for index primary key attributes
-        attributeDefinitions
-            .add(new AttributeDefinition().withAttributeName("OrderCreationDate").withAttributeType("N"));
-        attributeDefinitions.add(new AttributeDefinition().withAttributeName("IsOpen").withAttributeType("N"));
-
-        createTableRequest.setAttributeDefinitions(attributeDefinitions);
-
-        // Key schema for table
-        ArrayList<KeySchemaElement> tableKeySchema = new ArrayList<KeySchemaElement>();
-        tableKeySchema.add(new KeySchemaElement().withAttributeName("CustomerId").withKeyType(KeyType.HASH)); // Partition
-                                                                                                              // key
-        tableKeySchema.add(new KeySchemaElement().withAttributeName("OrderId").withKeyType(KeyType.RANGE)); // Sort
-                                                                                                            // key
-
-        createTableRequest.setKeySchema(tableKeySchema);
-
-        ArrayList<LocalSecondaryIndex> localSecondaryIndexes = new ArrayList<LocalSecondaryIndex>();
-
-        // OrderCreationDateIndex
-        LocalSecondaryIndex orderCreationDateIndex = new LocalSecondaryIndex().withIndexName("OrderCreationDateIndex");
-
-        // Key schema for OrderCreationDateIndex
-        ArrayList<KeySchemaElement> indexKeySchema = new ArrayList<KeySchemaElement>();
-        indexKeySchema.add(new KeySchemaElement().withAttributeName("CustomerId").withKeyType(KeyType.HASH)); // Partition
-                                                                                                              // key
-        indexKeySchema.add(new KeySchemaElement().withAttributeName("OrderCreationDate").withKeyType(KeyType.RANGE)); // Sort
-                                                                                                                      // key
-
-        orderCreationDateIndex.setKeySchema(indexKeySchema);
-
-        // Projection (with list of projected attributes) for
-        // OrderCreationDateIndex
-        Projection projection = new Projection().withProjectionType(ProjectionType.INCLUDE);
-        ArrayList<String> nonKeyAttributes = new ArrayList<String>();
-        nonKeyAttributes.add("ProductCategory");
-        nonKeyAttributes.add("ProductName");
-        projection.setNonKeyAttributes(nonKeyAttributes);
-
-        orderCreationDateIndex.setProjection(projection);
-
-        localSecondaryIndexes.add(orderCreationDateIndex);
-
-        // IsOpenIndex
-        LocalSecondaryIndex isOpenIndex = new LocalSecondaryIndex().withIndexName("IsOpenIndex");
-
-        // Key schema for IsOpenIndex
-        indexKeySchema = new ArrayList<KeySchemaElement>();
-        indexKeySchema.add(new KeySchemaElement().withAttributeName("CustomerId").withKeyType(KeyType.HASH)); // Partition
-                                                                                                              // key
-        indexKeySchema.add(new KeySchemaElement().withAttributeName("IsOpen").withKeyType(KeyType.RANGE)); // Sort
-                                                                                                           // key
-
-        // Projection (all attributes) for IsOpenIndex
-        projection = new Projection().withProjectionType(ProjectionType.ALL);
-
-        isOpenIndex.setKeySchema(indexKeySchema);
-        isOpenIndex.setProjection(projection);
-
-        localSecondaryIndexes.add(isOpenIndex);
-
-        // Add index definitions to CreateTable request
-        createTableRequest.setLocalSecondaryIndexes(localSecondaryIndexes);
-
-        System.out.println("Creating table " + tableName + "...");
-        System.out.println(dynamoDB.createTable(createTableRequest));
-
-        // Wait for table to become active
-        System.out.println("Waiting for " + tableName + " to become ACTIVE...");
-        try {
-            Table table = dynamoDB.getTable(tableName);
-            table.waitForActive();
-        }
-        catch (InterruptedException e) {
-            e.printStackTrace();
-        }
-    }
-
-    public static void query(String indexName) {
-
-        Table table = dynamoDB.getTable(tableName);
-
-        System.out.println("\n***********************************************************\n");
-        System.out.println("Querying table " + tableName + "...");
-
-        QuerySpec querySpec = new QuerySpec().withConsistentRead(true).withScanIndexForward(true)
-            .withReturnConsumedCapacity(ReturnConsumedCapacity.TOTAL);
-
-        if (indexName == "IsOpenIndex") {
-
-            System.out.println("\nUsing index: '" + indexName + "': Bob's orders that are open.");
-            System.out.println("Only a user-specified list of attributes are returned\n");
-            Index index = table.getIndex(indexName);
-
-            querySpec.withKeyConditionExpression("CustomerId = :v_custid and IsOpen = :v_isopen")
-                .withValueMap(new ValueMap().withString(":v_custid", "bob@example.com").withNumber(":v_isopen", 1));
-
-            querySpec.withProjectionExpression("OrderCreationDate, ProductCategory, ProductName, OrderStatus");
-
-            ItemCollection<QueryOutcome> items = index.query(querySpec);
-            Iterator<Item> iterator = items.iterator();
-
-            System.out.println("Query: printing results...");
-
-            while (iterator.hasNext()) {
-                System.out.println(iterator.next().toJSONPretty());
-            }
-
-        }
-        else if (indexName == "OrderCreationDateIndex") {
-            System.out.println("\nUsing index: '" + indexName + "': Bob's orders that were placed after 01/31/2015.");
-            System.out.println("Only the projected attributes are returned\n");
-            Index index = table.getIndex(indexName);
-
-            querySpec.withKeyConditionExpression("CustomerId = :v_custid and OrderCreationDate >= :v_orddate")
-                .withValueMap(
-                    new ValueMap().withString(":v_custid", "bob@example.com").withNumber(":v_orddate", 20150131));
-
-            querySpec.withSelect(Select.ALL_PROJECTED_ATTRIBUTES);
-
-            ItemCollection<QueryOutcome> items = index.query(querySpec);
-            Iterator<Item> iterator = items.iterator();
-
-            System.out.println("Query: printing results...");
-
-            while (iterator.hasNext()) {
-                System.out.println(iterator.next().toJSONPretty());
-            }
-
-        }
-        else {
-            System.out.println("\nNo index: All of Bob's orders, by OrderId:\n");
-
-            querySpec.withKeyConditionExpression("CustomerId = :v_custid")
-                .withValueMap(new ValueMap().withString(":v_custid", "bob@example.com"));
-
-            ItemCollection<QueryOutcome> items = table.query(querySpec);
-            Iterator<Item> iterator = items.iterator();
-
-            System.out.println("Query: printing results...");
-
-            while (iterator.hasNext()) {
-                System.out.println(iterator.next().toJSONPretty());
-            }
-
-        }
-
-    }
-
-    public static void deleteTable(String tableName) {
-
-        Table table = dynamoDB.getTable(tableName);
-        System.out.println("Deleting table " + tableName + "...");
-        table.delete();
-
-        // Wait for table to be deleted
-        System.out.println("Waiting for " + tableName + " to be deleted...");
-        try {
-            table.waitForDelete();
-        }
-        catch (InterruptedException e) {
-            e.printStackTrace();
-        }
-    }
-
-    public static void loadData() {
-
-        Table table = dynamoDB.getTable(tableName);
-
-        System.out.println("Loading data into table " + tableName + "...");
-
-        Item item = new Item().withPrimaryKey("CustomerId", "alice@example.com").withNumber("OrderId", 1)
-            .withNumber("IsOpen", 1).withNumber("OrderCreationDate", 20150101).withString("ProductCategory", "Book")
-            .withString("ProductName", "The Great Outdoors").withString("OrderStatus", "PACKING ITEMS");
-        // no ShipmentTrackingId attribute
-
-        PutItemOutcome putItemOutcome = table.putItem(item);
-
-        item = new Item().withPrimaryKey("CustomerId", "alice@example.com").withNumber("OrderId", 2)
-            .withNumber("IsOpen", 1).withNumber("OrderCreationDate", 20150221).withString("ProductCategory", "Bike")
-            .withString("ProductName", "Super Mountain").withString("OrderStatus", "ORDER RECEIVED");
-        // no ShipmentTrackingId attribute
-
-        putItemOutcome = table.putItem(item);
-
-        item = new Item().withPrimaryKey("CustomerId", "alice@example.com").withNumber("OrderId", 3)
-            // no IsOpen attribute
-            .withNumber("OrderCreationDate", 20150304).withString("ProductCategory", "Music")
-            .withString("ProductName", "A Quiet Interlude").withString("OrderStatus", "IN TRANSIT")
-            .withString("ShipmentTrackingId", "176493");
-
-        putItemOutcome = table.putItem(item);
-
-        item = new Item().withPrimaryKey("CustomerId", "bob@example.com").withNumber("OrderId", 1)
-            // no IsOpen attribute
-            .withNumber("OrderCreationDate", 20150111).withString("ProductCategory", "Movie")
-            .withString("ProductName", "Calm Before The Storm").withString("OrderStatus", "SHIPPING DELAY")
-            .withString("ShipmentTrackingId", "859323");
-
-        putItemOutcome = table.putItem(item);
-
-        item = new Item().withPrimaryKey("CustomerId", "bob@example.com").withNumber("OrderId", 2)
-            // no IsOpen attribute
-            .withNumber("OrderCreationDate", 20150124).withString("ProductCategory", "Music")
-            .withString("ProductName", "E-Z Listening").withString("OrderStatus", "DELIVERED")
-            .withString("ShipmentTrackingId", "756943");
-
-        putItemOutcome = table.putItem(item);
-
-        item = new Item().withPrimaryKey("CustomerId", "bob@example.com").withNumber("OrderId", 3)
-            // no IsOpen attribute
-            .withNumber("OrderCreationDate", 20150221).withString("ProductCategory", "Music")
-            .withString("ProductName", "Symphony 9").withString("OrderStatus", "DELIVERED")
-            .withString("ShipmentTrackingId", "645193");
-
-        putItemOutcome = table.putItem(item);
-
-        item = new Item().withPrimaryKey("CustomerId", "bob@example.com").withNumber("OrderId", 4)
-            .withNumber("IsOpen", 1).withNumber("OrderCreationDate", 20150222).withString("ProductCategory", "Hardware")
-            .withString("ProductName", "Extra Heavy Hammer").withString("OrderStatus", "PACKING ITEMS");
-        // no ShipmentTrackingId attribute
-
-        putItemOutcome = table.putItem(item);
-
-        item = new Item().withPrimaryKey("CustomerId", "bob@example.com").withNumber("OrderId", 5)
-            /* no IsOpen attribute */
-            .withNumber("OrderCreationDate", 20150309).withString("ProductCategory", "Book")
-            .withString("ProductName", "How To Cook").withString("OrderStatus", "IN TRANSIT")
-            .withString("ShipmentTrackingId", "440185");
-
-        putItemOutcome = table.putItem(item);
-
-        item = new Item().withPrimaryKey("CustomerId", "bob@example.com").withNumber("OrderId", 6)
-            // no IsOpen attribute
-            .withNumber("OrderCreationDate", 20150318).withString("ProductCategory", "Luggage")
-            .withString("ProductName", "Really Big Suitcase").withString("OrderStatus", "DELIVERED")
-            .withString("ShipmentTrackingId", "893927");
-
-        putItemOutcome = table.putItem(item);
-
-        item = new Item().withPrimaryKey("CustomerId", "bob@example.com").withNumber("OrderId", 7)
-            /* no IsOpen attribute */
-            .withNumber("OrderCreationDate", 20150324).withString("ProductCategory", "Golf")
-            .withString("ProductName", "PGA Pro II").withString("OrderStatus", "OUT FOR DELIVERY")
-            .withString("ShipmentTrackingId", "383283");
-
-        putItemOutcome = table.putItem(item);
-        assert putItemOutcome != null;
-    }
-
-}
-// snippet-end:[dynamodb.Java.CodeExample.DocumentAPILocalSecondaryIndexExample]
->>>>>>> a604417e
+// snippet-end:[dynamodb.java.codeexample.DocumentAPILocalSecondaryIndexExample] 